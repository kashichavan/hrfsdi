--- conflicted
+++ resolved
@@ -1,15 +1,12 @@
 # urls.py
 from django.urls import path
 from . import views
-<<<<<<< HEAD
+
 
 app_name='student_data'
 
-
-=======
 from .apps import StudentDataConfig
 app_name = StudentDataConfig.name
->>>>>>> d15bfccd
 
 urlpatterns = [
     # Dashboard URLs
